--- conflicted
+++ resolved
@@ -1,11 +1,9 @@
-🇫🇯 Fijian Language Learning App (AI-powered via AWS Bedrock)
-🌺 About the Project
-This is an AI-powered language learning platform designed to help users learn Fijian (Standard Bauan) interactively, accurately, and respectfully.
+# 🇫🇯 Fijian Language Learning App (AI-powered via AWS Bedrock)
 
-<<<<<<< HEAD
 ---
 
-## 🌺 About the Project
+Despite its importance in Fiji's national identity, Fijian is underrepresented in global language resources.
+This project uses AI + Human-in-the-Loop validation to build a high-fidelity language learning experience for Fijian speakers, learners, and researchers.
 
 This is an AI-powered language learning platform designed to help users learn **Fijian** (Standard Bauan) interactively, accurately, and respectfully.
 
@@ -79,60 +77,9 @@
 | AWS Textract | OCR of scanned textbook pages |
 | AWS Amplify + Angular (Planned) | UI for students and verifiers |
 | Amazon Cognito (Planned) | Authentication and progress tracking |
-=======
-Despite its importance in Fiji's national identity, Fijian is underrepresented in global language resources.
-This project uses AI + Human-in-the-Loop validation to build a high-fidelity language learning experience for Fijian speakers, learners, and researchers.
 
-🤖 Why AI + Human-in-the-Loop?
-Because Fijian is a low-resource language, it suffers from:
+---
 
-❌ Inaccurate translations from mainstream LLMs
-
-❌ Limited grammar/syntax teaching resources
-
-❌ Cultural nuance loss
-
-This platform solves that using:
-
-Amazon Bedrock + Claude 3.5 Sonnet for AI translation and teaching
-
-Native speaker validation (by Makita) for cultural fidelity
-
-RAG-based delivery using OpenSearch embeddings
-
-Human-verified datasets continually improving the AI's accuracy
-
-✅ Machine + Human = Trustworthy, respectful Fijian AI learning.
-
-🧠 Core Features
-✅ Current System
-/translate
-➔ Translate Fijian phrases to English (via Claude 3.5)
-
-/verify
-➔ Accept human-verified translations ➔ Store embeddings in OpenSearch
-
-/learn
-➔ Interactive chat-based learning sessions built from Peace Corps and grammar modules
-
-/aggregate (new!)
-➔ Aggregate OCR'd pages into full lessons
-
-Automated Data Ingestion Pipeline:
-
-OCR Peace Corps & Grammar book scans (Textract)
-
-Aggregation of OCR pages into chapters
-
-Claude module generation and phrase extraction
-
-DynamoDB staging for human verification
->>>>>>> fa7a04bf
-
-🧭 Roadmap (Next Phases)
-🖥️ Training UI for Makita (Verify and correct translations easily)
-
-<<<<<<< HEAD
 # 📊 Data Ingestion Pipeline
 
 ## Overview
@@ -182,41 +129,11 @@
 | AWS SQS | Async workflows for long ingestion |
 | AWS Amplify + Angular | Web UI |
 | AWS Cognito | Authentication and progress tracking |
-=======
-📚 Learning UI for students (Chatbot-like structured lessons)
 
-🧑‍🤝‍🧑 User accounts (AWS Cognito login and lesson tracking)
+---
 
-🎙️ Audio dataset creation (Makita reading verified phrases, for future TTS training)
-
-📈 Dashboard (Track number of verified phrases, training volume, etc.)
->>>>>>> fa7a04bf
-
-🏗️ Architecture Overview
-(Updated diagram to be inserted here)
-
-<<<<<<< HEAD
 # 📜 Usage
 
 > Full instructions for each endpoint, Lambda function, and Amplify UI integration coming soon.
-=======
 
-Component	Role
-Amazon API Gateway	Entry points /translate, /verify, /learn, /aggregate
-AWS Lambda	Core application logic
-Amazon Bedrock (Claude 3.5 Sonnet)	Translation, module generation, phrase extraction
-Amazon OpenSearch Serverless	Verified embeddings storage and retrieval
-Amazon S3	Raw OCR storage, scanned documents
-Amazon DynamoDB	Verified and unverified translation staging, learning modules
-Amazon SQS	Queueing ingestion and aggregation steps (new!)
-AWS Textract	OCR of scanned textbook pages
-AWS Amplify + Angular (planned)	UI for students and verifiers
-Amazon Cognito (planned)	Authentication and lesson tracking
-📊 Data Ingestion Pipeline (New!)
-Overview
-We built a scalable, asynchronous ingestion system to handle scanned Fijian language materials at production-grade scale.
->>>>>>> fa7a04bf
-
-✅ Handles Peace Corps, Fijian Reference Grammar, Nai Lalakai articles.
-✅ Fully async, no timeouts.
-✅ Modular Claude enrichment steps.+---