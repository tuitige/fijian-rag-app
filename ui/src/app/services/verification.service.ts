--- conflicted
+++ resolved
@@ -40,8 +40,6 @@
     ).then(res => res ?? { count: 0, items: [] })) as Observable<{ count: number; items: any[] }>;
   }
 
-
-<<<<<<< HEAD
   getStats(): Observable<StatsResponse> {
     return from(this.getHeaders().then(headers =>
       this.http.get<StatsResponse>(
@@ -49,18 +47,7 @@
         { headers }
       ).toPromise()
     )) as Observable<StatsResponse>;
-=======
-  getStats() {
-    return from(this.getHeaders().then(headers =>
-      this.http.get<{
-        stats: {
-          vocab: { total: number; verified: number };
-          phrase: { total: number; verified: number };
-          paragraph: { total: number; verified: number };
-        };
-      }>(`${this.baseUrl}-items?type=vocab`, { headers }).toPromise()
-    ));
->>>>>>> b06f0b97
+
   }
 
 
